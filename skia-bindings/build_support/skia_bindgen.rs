--- conflicted
+++ resolved
@@ -447,12 +447,8 @@
     // Feature `svg`:
     "SkSVGProperty",
     "SkSVGNode",
-<<<<<<< HEAD
     "SkTLazy",             // causes wrong layouts in SkSVGSVG
     "SkTCopyOnFirstWrite", // causes wrong layouts in SkSVGRenderContext
-=======
-    "SkTLazy",
->>>>>>> fb1703ab
     "skresources::ResourceProvider",
     // m107 (layout failure)
     "skgpu::VulkanMemoryAllocator",
