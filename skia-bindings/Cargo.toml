--- conflicted
+++ resolved
@@ -65,12 +65,8 @@
 
 [build-dependencies]
 cc = { version = "1.1.28" }
-<<<<<<< HEAD
-bindgen = { version = "0.71.1" }
+bindgen = { version = "0.72.0" }
 pkg-config = "0.3.32"
-=======
-bindgen = { version = "0.72.0" }
->>>>>>> 2b390113
 
 # For enum variant name replacements.
 regex = "1.4.5"
@@ -88,12 +84,8 @@
 [dev-dependencies]
 # build dependencies duplicated for testing :(
 cc = { version = "1.1.28" }
-<<<<<<< HEAD
-bindgen = { version = "0.71.1" }
+bindgen = { version = "0.72.0" }
 pkg-config = "0.3.32"
-=======
-bindgen = { version = "0.72.0" }
->>>>>>> 2b390113
 regex = "1.4.5"
 heck = "0.5.0"
 # ureq = { version = "2.8.0" }
