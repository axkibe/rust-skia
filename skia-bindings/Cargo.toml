[package]

name = "skia-bindings"
description = "Skia Bindings for Rust"
homepage = "https://github.com/rust-skia/rust-skia/tree/master/skia-bindings"
repository = "https://github.com/rust-skia/rust-skia"
readme = "README.md"
keywords = ["skia", "rust-bindings", "vulkan", "opengl", "pdf"]
categories = ["external-ffi-bindings", "graphics", "multimedia::images", "rendering::graphics-api", "visualization"]
license = "MIT"

version = "0.66.3"
authors = ["LongYinan <lynweklm@gmail.com>", "Armin Sander <armin@replicator.org>"]
edition = "2021"
build = "build.rs"
links = "skia"
include = [
	"Cargo.toml",
	"bindings_docs.rs",
	"build.rs",
	"build_support.rs",
	"build_support/**/*.rs",
	"src/**/*.h",
	"src/**/*.cpp",
	"src/*.rs" ]

[lib]
doctest = false

# Metadata used from inside the packaged crate that defines where to download skia and depot_tools archives from.
# Note: use short hashes here because of filesystem path size restrictions.
[package.metadata]
<<<<<<< HEAD
skia = "m117-0.65.2"
=======
skia = "m117-0.65.3"
>>>>>>> 51577a95
depot_tools = "73a2624"

[features]
default = ["binary-cache", "embed-icudtl"]
gl = []
egl = []
wayland = []
x11 = []
vulkan = []
metal = []
d3d = []
textlayout = []
webp = ["webp-encode", "webp-decode"]
webp-encode = []
webp-decode = []
# sys libraries
use-system-jpeg-turbo = ["mozjpeg-sys"]
# `textlayout` because `SkSVGTextContext::SkSVGTextContext()` invokes `SkShaper::Make`.
svg = ["textlayout"]
shaper = ["textlayout"]
binary-cache = ["ureq", "flate2", "tar"]
embed-icudtl = ["lazy_static"]
embed-freetype = []

[dependencies]
mozjpeg-sys = { version = "2", features = ["with_simd"], optional = true }
lazy_static = { version = "1.4.0", optional = true }

[build-dependencies]
cc = "1.0.37"
bindgen = "0.68.1"

# For enum variant name replacements.
regex = "1.4.5"
heck = "0.4.0"

# For downloading and extracting prebuilt binaries and skia / depot_tools archives:
ureq = { version = "2.0.1", optional = true }
flate2 = { version = "1.0.7", optional = true }
tar = { version = "0.4.26", optional = true }

# For reading .cargo.vcs_info.json to get the repository sha1 that is used to download
# the matching prebuilt binaries.
serde_json = "1.0.39"
# For reading Cargo.toml from within a package.
toml = "0.8.0"

[dev-dependencies]
# build dependencies duplicated for testing :(
cc = "1.0.37"
bindgen = "0.68.1"
regex = "1.4.5"
heck = "0.4.0"
ureq = { version = "2.0.1" }
flate2 = { version = "1.0.7" }
tar = { version = "0.4.26" }
serde_json = "1.0.39"
toml = "0.8.0"<|MERGE_RESOLUTION|>--- conflicted
+++ resolved
@@ -30,11 +30,7 @@
 # Metadata used from inside the packaged crate that defines where to download skia and depot_tools archives from.
 # Note: use short hashes here because of filesystem path size restrictions.
 [package.metadata]
-<<<<<<< HEAD
 skia = "m117-0.65.2"
-=======
-skia = "m117-0.65.3"
->>>>>>> 51577a95
 depot_tools = "73a2624"
 
 [features]
