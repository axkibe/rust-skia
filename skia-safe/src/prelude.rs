use std::{ptr, mem};
use std::ops::{Index, IndexMut};
use std::hash::{Hasher, Hash};
#[cfg(test)]
use skia_bindings::{SkSurface, SkData, SkColorSpace};
use skia_bindings::{
    SkNVRefCnt,
    SkRefCnt,
    SkRefCntBase,
};

// Re-export TryFrom / TryInto to make them available in all modules that use prelude::*.
pub use std::convert::{TryFrom, TryInto};

/// Swiss army knife to convert any reference into any other.
pub unsafe fn transmute_ref<FromT, ToT>(from: &FromT) -> &ToT {
    // TODO: can we do this statically for all instantiations of transmute_ref?
    debug_assert_eq!(mem::size_of::<FromT>(), mem::size_of::<ToT>());
    &*(from as *const FromT as *const ToT)
}

pub unsafe fn transmute_ref_mut<FromT, ToT>(from: &mut FromT) -> &mut ToT {
    // TODO: can we do this statically for all instantiations of transmute_ref_mut?
    debug_assert_eq!(mem::size_of::<FromT>(), mem::size_of::<ToT>());
    &mut *(from as *mut FromT as *mut ToT)
}

pub(crate) trait ToOption {
    type Target;
    fn to_option(self) -> Option<Self::Target>;
}

impl<T> ToOption for *const T {
    type Target = *const T;

    fn to_option(self) -> Option<Self::Target> {
        if !self.is_null() {
            Some(self)
        } else {
            None
        }
    }
}

impl<T> ToOption for *mut T {
    type Target = *mut T;

    fn to_option(self) -> Option<Self::Target> {
        if !self.is_null() {
            Some(self)
        } else {
            None
        }
    }
}

impl ToOption for bool {
    type Target = ();

    fn to_option(self) -> Option<Self::Target> {
        if self { Some(()) } else { None }
    }
}

pub(crate) trait IfBoolSome {
    fn if_true_some<V>(self, v: V) -> Option<V>;
    fn if_false_some<V>(self, v: V) -> Option<V>;
}

impl IfBoolSome for bool {
    fn if_true_some<V>(self, v: V) -> Option<V> {
        self.to_option().and(Some(v))
    }

    fn if_false_some<V>(self, v: V) -> Option<V> {
        (!self).if_true_some(v)
    }
}

pub(crate) trait RefCount {
    fn ref_cnt(&self) -> usize;
}

impl RefCount for SkRefCntBase {

    // the problem here is that the binding generator represents std::atomic as an u8 (we
    // are lucky that the C alignment rules make space for an i32), so to get the ref
    // counter, we need to get the u8 pointer to fRefCnt and interpret it as an i32 pointer.
    #[allow(clippy::cast_ptr_alignment)]
    fn ref_cnt(&self) -> usize {
        unsafe {
            let ptr: *const i32 =
                &self.fRefCnt as *const _ as *const i32;
            (*ptr).try_into().unwrap()
        }
    }
}

impl RefCount for SkRefCnt {
    fn ref_cnt(&self) -> usize {
        self._base.ref_cnt()
    }
}

impl RefCount for SkNVRefCnt {
    #[allow(clippy::cast_ptr_alignment)]
    fn ref_cnt(&self) -> usize {
        unsafe {
            let ptr: *const i32 =
                &self.fRefCnt as *const _ as *const i32;
            (*ptr).try_into().unwrap()
        }
    }
}

#[cfg(test)]
impl RefCount for SkData {
    fn ref_cnt(&self) -> usize {
        self._base.ref_cnt()
    }
}

#[cfg(test)]
impl RefCount for SkSurface {
    fn ref_cnt(&self) -> usize {
        self._base.ref_cnt()
    }
}

#[cfg(test)]
impl RefCount for SkColorSpace {
    fn ref_cnt(&self) -> usize {
        self._base.ref_cnt()
    }
}

pub trait NativeRefCounted: Sized {
    fn _ref(&self);
    fn _unref(&self);
    fn unique(&self) -> bool;
    fn _ref_cnt(&self) -> usize {
        unimplemented!();
    }
}

impl NativeRefCounted for SkRefCntBase {
    fn _ref(&self) {
        unsafe { self.ref_() }
    }

    fn _unref(&self) {
        unsafe { self.unref() }
    }

    fn unique(&self) -> bool {
        unsafe { self.unique() }
    }

    #[allow(clippy::cast_ptr_alignment)]
    fn _ref_cnt(&self) -> usize {
        unsafe {
            let ptr: *const i32 =
                &self.fRefCnt as *const _ as *const i32;

            (*ptr).try_into().unwrap()
        }
    }
}


/// Implements NativeRefCounted by just providing a reference to the base class
/// that implements a RefCount.
pub trait NativeRefCountedBase {
    type Base: NativeRefCounted;
    fn ref_counted_base(&self) -> &Self::Base;
}

impl<Native, Base: NativeRefCounted> NativeRefCounted for Native
    where Native: NativeRefCountedBase<Base=Base> {
    fn _ref(&self) {
        self.ref_counted_base()._ref();
    }

    fn _unref(&self) {
        self.ref_counted_base()._unref();
    }

    fn unique(&self) -> bool {
        self.ref_counted_base().unique()
    }

    fn _ref_cnt(&self) -> usize {
        self.ref_counted_base()._ref_cnt()
    }
}

/// Trait that enables access to a native representation by reference.
pub(crate) trait NativeAccess<N> {
    fn native(&self) -> &N;
    fn native_mut(&mut self) -> &mut N;
    unsafe fn native_mut_force(&self) -> &mut N {
        &mut *(self.native() as *const N as *mut N)
    }
}

/// Implements Drop for native types we can not implement Drop for.
pub trait NativeDrop {
    fn drop(&mut self);
}

/// Clone for bindings types we can not implement Clone for.
pub trait NativeClone {
    fn clone(&self) -> Self;
}

/// Even though some types may have value semantics, equality
/// comparison may need to be customized.
pub trait NativePartialEq {
    fn eq(&self, rhs: &Self) -> bool;
}

/// Implements Hash for the native type so that the wrapper type
/// can derive it from.
pub trait NativeHash {
    fn hash<H: Hasher>(&self, state: &mut H);
}

/// A trait allowing a conversion from a native type to a handle type.
pub(crate) trait FromNative<N> {
    fn from_native(native: N) -> Self;
}

/// Wraps a native type that can be represented as a value
/// and needs a Drop trait.
#[repr(transparent)]
pub struct Handle<N: NativeDrop>(N);

impl<N: NativeDrop> AsRef<Handle<N>> for Handle<N> {
    fn as_ref(&self) -> &Self {
        &self
    }
}

impl<N: NativeDrop> FromNative<N> for Handle<N> {
    fn from_native(n: N) -> Handle<N> {
        Handle(n)
    }
}

impl<N: NativeDrop> Handle<N> {
    /// Constructs a C++ object in place by calling an
    /// extern "C" function that expects a pointer that points to
    /// zeroed memory of the native type.
    pub fn construct_c(construct: unsafe extern "C" fn(*mut N) -> ()) -> Self {
        Self::construct(|instance| unsafe { construct(instance) })
    }

    pub fn construct<F: FnOnce(&mut N) -> ()>(construct: F) -> Self {
        unsafe {
            let mut instance = mem::zeroed();
            construct(&mut instance);
            Self::from_native(instance)
        }
    }
}

impl<N: NativeDrop> Drop for Handle<N> {
    fn drop(&mut self) {
        self.0.drop()
    }
}

impl<N: NativeDrop> NativeAccess<N> for Handle<N> {
    fn native(&self) -> &N {
        &self.0
    }

    fn native_mut(&mut self) -> &mut N {
        &mut self.0
    }
}

impl<N: NativeDrop + NativeClone> Clone for Handle<N> {
    fn clone(&self) -> Self {
        Self::from_native(self.0.clone())
    }
}

impl<N: NativeDrop + NativePartialEq> PartialEq for Handle<N> {
    fn eq(&self, rhs: &Self) -> bool {
        self.native().eq(rhs.native())
    }
}

impl<N: NativeDrop + NativeHash> Hash for Handle<N> {
    fn hash<H: Hasher>(&self, state: &mut H) {
        self.native().hash(state);
    }
}

pub(crate) trait NativeSliceAccess<N: NativeDrop + NativeClone> {
    fn native(&self) -> Vec<N>;
}

impl<N> NativeSliceAccess<N> for [Handle<N>]
    where N: NativeDrop + NativeClone {
    fn native(&self) -> Vec<N> {
        self.iter().map(|v| (v.native().clone())).collect()
    }
}

/// A trait that supports retrieving a pointer from an Option<Handle<Native>>.
/// Returns a null pointer if the Option is None.
pub(crate) trait NativePointerOrNull<N> {
    fn native_ptr_or_null(&self) -> *const N;
}

pub(crate) trait NativePointerOrNullMut<N> {
    fn native_ptr_or_null_mut(&mut self) -> *mut N;
}

impl<H, N> NativePointerOrNull<N> for Option<&H>
    where H: NativeAccess<N>
{
    fn native_ptr_or_null(&self) -> *const N {
        match self {
            Some(handle) => handle.native(),
            None => ptr::null()
        }
    }
}

impl<H, N> NativePointerOrNullMut<N> for Option<&mut H>
    where H: NativeAccess<N> {
    fn native_ptr_or_null_mut(&mut self) -> *mut N {
        match self {
            Some(handle) => handle.native_mut(),
            None => ptr::null_mut()
        }
    }
}

pub(crate) trait NativePointerOrNullMut2<N> {
    fn native_ptr_or_null_mut(&mut self) -> *mut N;
}

pub(crate) trait NativePointerOrNull2<N> {
    fn native_ptr_or_null(&self) -> *const N;
}

impl<H, N> NativePointerOrNull2<N> for Option<&H>
    where H: NativeTransmutable<N>
{
    fn native_ptr_or_null(&self) -> *const N {
        match self {
            Some(handle) => handle.native(),
            None => ptr::null()
        }
    }
}

impl<H, N> NativePointerOrNullMut2<N> for Option<&mut H>
    where H: NativeTransmutable<N> {
    fn native_ptr_or_null_mut(&mut self) -> *mut N {
        match self {
            Some(handle) => handle.native_mut(),
            None => ptr::null_mut()
        }
    }
}

/// A representation type represented by a refcounted pointer to the native type.
pub struct RCHandle<Native: NativeRefCounted>(*mut Native);

impl<N: NativeRefCounted> AsRef<RCHandle<N>> for RCHandle<N> {
    fn as_ref(&self) -> &Self {
        &self
    }
}

impl<N: NativeRefCounted> RCHandle<N> {

    /// Increases the reference counter of the native type
    /// and returns a reference to it.
    #[inline]
    pub fn shared_native(&self) -> &N {
        unsafe {
            let r = &*self.0;
            r._ref();
            r
        }
    }

    /// Increases the reference counter of the native type
    /// and returns a reference to it.
    #[inline]
    pub fn shared_native_mut(&mut self) -> &mut N {
        unsafe {
            let r = &mut *self.0;
            r._ref();
            r
        }
    }

    /// Creates an RCHandle from a pointer.
    /// Returns None if the pointer is null.
    /// Does not increase the reference count.
    #[inline]
    pub fn from_ptr(ptr: *mut N) -> Option<Self> {
        if !ptr.is_null() {
            Some(RCHandle(ptr))
        } else {
            None
        }
    }

    /// Creates an RCHandle from a pointer.
    /// Returns None if the pointer is null.
    /// Increases the reference count.
    pub fn from_unshared_ptr(ptr: *mut N) -> Option<Self> {
        if !ptr.is_null() {
            (unsafe { (*ptr)._ref() });
            Some(RCHandle(ptr))
        } else {
            None
        }
    }
}

impl<N: NativeRefCounted> NativeAccess<N> for RCHandle<N> {

    /// Returns a reference to the native representation.
    fn native(&self) -> &N {
        unsafe { &*self.0 }
    }

    /// Returns a mutable reference to the native representation.
    fn native_mut(&mut self) -> &mut N {
        unsafe { &mut *self.0 }
    }
}

impl<N: NativeRefCounted> Clone for RCHandle<N> {
    fn clone(&self) -> Self {

        // yes, we _do_ support shared mutability when
        // a ref-counted handle is cloned, so beware of spooky action at
        // a distance.
        RCHandle(self.shared_native() as *const N as _)
    }
}

impl <N: NativeRefCounted> Drop for RCHandle<N> {
    #[inline]
    fn drop(&mut self) {
        unsafe { &*self.0 }._unref();
    }
}

impl<N: NativeRefCounted + NativePartialEq> PartialEq for RCHandle<N> {
    fn eq(&self, rhs: &Self) -> bool {
        self.native().eq(rhs.native())
    }
}

/// A trait for types that can be converted to a shared pointer that may be null.
pub(crate) trait ToSharedPointer<N> {
    fn shared_ptr(&self) -> *const N;
}

pub(crate) trait ToSharedPointerMut<N> {
    fn shared_ptr_mut(&mut self) -> *mut N;
}

impl<N: NativeRefCounted> ToSharedPointer<N> for Option<RCHandle<N>> {

    fn shared_ptr(&self) -> *const N {
        match self {
            Some(handle) => handle.shared_native(),
            None => ptr::null()
        }
    }
}

impl<N: NativeRefCounted> ToSharedPointerMut<N> for Option<RCHandle<N>> {
    fn shared_ptr_mut(&mut self) -> *mut N {
        match self {
            Some(handle) => handle.shared_native_mut(),
            None => ptr::null_mut()
        }
    }
}

impl<N: NativeRefCounted> ToSharedPointer<N> for Option<&RCHandle<N>> {

    fn shared_ptr(&self) -> *const N {
        match self {
            Some(handle) => handle.shared_native(),
            None => ptr::null()
        }
    }
}

impl<N: NativeRefCounted> ToSharedPointerMut<N> for Option<&mut RCHandle<N>> {
    fn shared_ptr_mut(&mut self) -> *mut N {
        match self {
            Some(handle) => handle.shared_native_mut(),
            None => ptr::null_mut()
        }
    }
}

<<<<<<< HEAD
/// Trait to compute how many bytes the elements of this type occupy in memory.
pub trait ElementsSizeOf {
=======
    /// Trait to compute the elements of this type occupy memory in bytes.
pub(crate) trait ElementsSizeOf {
>>>>>>> 01f1a2ac
    fn elements_size_of(&self) -> usize;
}

impl<N: Sized> ElementsSizeOf for [N] {
    fn elements_size_of(&self) -> usize {
        mem::size_of::<N>() * self.len()
    }
}

/// Tag the type to automatically implement get() functions for
/// all Index implementations.
pub trait IndexGet {}

/// Tag the type to automatically implement get() and set() functions
/// for all Index & IndexMut implementation for that type.
pub trait IndexSet {}

pub trait IndexGetter<I, O : Copy> {
    fn get(&self, index: I) -> O;
}

impl<T, I, O: Copy> IndexGetter<I, O> for T
    where T: Index<I, Output=O> + IndexGet
{
    fn get(&self, index: I) -> O {
        self[index]
    }
}

pub trait IndexSetter<I, O: Copy> {
    fn set(&mut self, index: I, value: O);
}

impl<T, I, O: Copy> IndexSetter<I, O> for T
    where T: IndexMut<I, Output=O> + IndexSet
{
    fn set(&mut self, index: I, value: O) {
        self[index] = value
    }
}

/// Trait to use native types that as a rust type
/// _inplace_ with the same size and field layout.
pub(crate) trait NativeTransmutable<NT: Sized> : Sized {

    /// Provides access to the native value through a
    /// transmuted reference to the Rust value.
    fn native(&self) -> &NT {
        unsafe { transmute_ref(self) }
    }

    /// Provides mutable access to the native value through a
    /// transmuted reference to the Rust value.
    fn native_mut(&mut self) -> &mut NT {
        unsafe { transmute_ref_mut(self) }
    }

    /// Copies the native value to an equivalent Rust value.
    fn from_native(nt: NT) -> Self {
        unsafe { mem::transmute_copy::<NT, Self>(&nt) }
    }

    /// Copies the rust type to an equivalent instance of the native type.
    fn into_native(self) -> NT {
        unsafe { mem::transmute_copy::<Self, NT>(&self) }
    }

    /// Provides access to the Rust value through a
    /// transmuted reference to the native value.
    fn from_native_ref(nt: &NT) -> &Self {
        unsafe { transmute_ref(nt) }
    }

    /// Runs a test that proves that the native and the rust
    /// type are of the same size.
    fn test_layout() {
        assert_eq!(mem::size_of::<Self>(), mem::size_of::<NT>());
    }
}

pub(crate) trait NativeTransmutableSliceAccess<NT: Sized> {
    fn native(&self) -> &[NT];
    fn native_mut(&mut self) -> &mut [NT];
}

impl<NT, ElementT> NativeTransmutableSliceAccess<NT> for [ElementT]
    where ElementT: NativeTransmutable<NT> {

    fn native(&self) -> &[NT] {
        unsafe { &*(self as *const [ElementT] as *const [NT]) }
    }

    fn native_mut(&mut self) -> &mut [NT] {
        unsafe { &mut *(self as *mut [ElementT] as *mut [NT]) }
    }
}

impl<NT, RustT> NativeTransmutable<Option<NT>> for Option<RustT>
    where RustT: NativeTransmutable<NT> {}

impl<NT, RustT> NativeTransmutable<Option<&[NT]>> for Option<&[RustT]>
    where RustT: NativeTransmutable<NT> {}

pub(crate) trait NativeTransmutableOptionSliceAccessMut<NT: Sized> {
    fn native_mut(&mut self) -> &mut Option<&mut [NT]>;
}

impl<NT, RustT> NativeTransmutableOptionSliceAccessMut<NT> for Option<&mut [RustT]>
    where RustT: NativeTransmutable<NT> {

    fn native_mut(&mut self) -> &mut Option<&mut [NT]> {
        unsafe { transmute_ref_mut(self) }
    }
}

//
// Convenience functions to access Option<&[]> as optional ptr (opt_ptr)
// that may be null.
//

pub(crate) trait AsPointerOrNull<PointerT> {
    fn as_ptr_or_null(&self) -> *const PointerT;
}

pub(crate) trait AsPointerOrNullMut<PointerT> {
    fn as_ptr_or_null(&self) -> *const PointerT;
    fn as_ptr_or_null_mut(&mut self) -> *mut PointerT;
}

impl<E> AsPointerOrNull<E> for Option<E> {
    fn as_ptr_or_null(&self) -> *const E {
        match self {
            Some(e) => e,
            None => ptr::null()
        }
    }
}

impl<E> AsPointerOrNull<E> for Option<&[E]> {
    fn as_ptr_or_null(&self) -> *const E {
        match self {
            Some(slice) => slice.as_ptr(),
            None => ptr::null()
        }
    }
}

impl<E> AsPointerOrNullMut<E> for Option<&mut [E]> {
    fn as_ptr_or_null(&self) -> *const E {
        match self {
            Some(slice) => slice.as_ptr(),
            None => ptr::null()
        }
    }

    fn as_ptr_or_null_mut(&mut self) -> *mut E {
        match self {
            Some(slice) => slice.as_mut_ptr(),
            None => ptr::null_mut()
        }
    }
}

impl<E> AsPointerOrNull<E> for Option<&Vec<E>> {
    fn as_ptr_or_null(&self) -> *const E {
        match self {
            Some(v) => v.as_ptr(),
            None => ptr::null()
        }
    }
}

impl<E> AsPointerOrNullMut<E> for Option<Vec<E>> {
    fn as_ptr_or_null(&self) -> *const E {
        match self {
            Some(v) => v.as_ptr(),
            None => ptr::null()
        }
    }

    fn as_ptr_or_null_mut(&mut self) -> *mut E {
        match self {
            Some(v) => v.as_mut_ptr(),
            None => ptr::null_mut()
        }
    }
}
<|MERGE_RESOLUTION|>--- conflicted
+++ resolved
@@ -1,706 +1,701 @@
-use std::{ptr, mem};
-use std::ops::{Index, IndexMut};
-use std::hash::{Hasher, Hash};
-#[cfg(test)]
-use skia_bindings::{SkSurface, SkData, SkColorSpace};
-use skia_bindings::{
-    SkNVRefCnt,
-    SkRefCnt,
-    SkRefCntBase,
-};
-
-// Re-export TryFrom / TryInto to make them available in all modules that use prelude::*.
-pub use std::convert::{TryFrom, TryInto};
-
-/// Swiss army knife to convert any reference into any other.
-pub unsafe fn transmute_ref<FromT, ToT>(from: &FromT) -> &ToT {
-    // TODO: can we do this statically for all instantiations of transmute_ref?
-    debug_assert_eq!(mem::size_of::<FromT>(), mem::size_of::<ToT>());
-    &*(from as *const FromT as *const ToT)
-}
-
-pub unsafe fn transmute_ref_mut<FromT, ToT>(from: &mut FromT) -> &mut ToT {
-    // TODO: can we do this statically for all instantiations of transmute_ref_mut?
-    debug_assert_eq!(mem::size_of::<FromT>(), mem::size_of::<ToT>());
-    &mut *(from as *mut FromT as *mut ToT)
-}
-
-pub(crate) trait ToOption {
-    type Target;
-    fn to_option(self) -> Option<Self::Target>;
-}
-
-impl<T> ToOption for *const T {
-    type Target = *const T;
-
-    fn to_option(self) -> Option<Self::Target> {
-        if !self.is_null() {
-            Some(self)
-        } else {
-            None
-        }
-    }
-}
-
-impl<T> ToOption for *mut T {
-    type Target = *mut T;
-
-    fn to_option(self) -> Option<Self::Target> {
-        if !self.is_null() {
-            Some(self)
-        } else {
-            None
-        }
-    }
-}
-
-impl ToOption for bool {
-    type Target = ();
-
-    fn to_option(self) -> Option<Self::Target> {
-        if self { Some(()) } else { None }
-    }
-}
-
-pub(crate) trait IfBoolSome {
-    fn if_true_some<V>(self, v: V) -> Option<V>;
-    fn if_false_some<V>(self, v: V) -> Option<V>;
-}
-
-impl IfBoolSome for bool {
-    fn if_true_some<V>(self, v: V) -> Option<V> {
-        self.to_option().and(Some(v))
-    }
-
-    fn if_false_some<V>(self, v: V) -> Option<V> {
-        (!self).if_true_some(v)
-    }
-}
-
-pub(crate) trait RefCount {
-    fn ref_cnt(&self) -> usize;
-}
-
-impl RefCount for SkRefCntBase {
-
-    // the problem here is that the binding generator represents std::atomic as an u8 (we
-    // are lucky that the C alignment rules make space for an i32), so to get the ref
-    // counter, we need to get the u8 pointer to fRefCnt and interpret it as an i32 pointer.
-    #[allow(clippy::cast_ptr_alignment)]
-    fn ref_cnt(&self) -> usize {
-        unsafe {
-            let ptr: *const i32 =
-                &self.fRefCnt as *const _ as *const i32;
-            (*ptr).try_into().unwrap()
-        }
-    }
-}
-
-impl RefCount for SkRefCnt {
-    fn ref_cnt(&self) -> usize {
-        self._base.ref_cnt()
-    }
-}
-
-impl RefCount for SkNVRefCnt {
-    #[allow(clippy::cast_ptr_alignment)]
-    fn ref_cnt(&self) -> usize {
-        unsafe {
-            let ptr: *const i32 =
-                &self.fRefCnt as *const _ as *const i32;
-            (*ptr).try_into().unwrap()
-        }
-    }
-}
-
-#[cfg(test)]
-impl RefCount for SkData {
-    fn ref_cnt(&self) -> usize {
-        self._base.ref_cnt()
-    }
-}
-
-#[cfg(test)]
-impl RefCount for SkSurface {
-    fn ref_cnt(&self) -> usize {
-        self._base.ref_cnt()
-    }
-}
-
-#[cfg(test)]
-impl RefCount for SkColorSpace {
-    fn ref_cnt(&self) -> usize {
-        self._base.ref_cnt()
-    }
-}
-
-pub trait NativeRefCounted: Sized {
-    fn _ref(&self);
-    fn _unref(&self);
-    fn unique(&self) -> bool;
-    fn _ref_cnt(&self) -> usize {
-        unimplemented!();
-    }
-}
-
-impl NativeRefCounted for SkRefCntBase {
-    fn _ref(&self) {
-        unsafe { self.ref_() }
-    }
-
-    fn _unref(&self) {
-        unsafe { self.unref() }
-    }
-
-    fn unique(&self) -> bool {
-        unsafe { self.unique() }
-    }
-
-    #[allow(clippy::cast_ptr_alignment)]
-    fn _ref_cnt(&self) -> usize {
-        unsafe {
-            let ptr: *const i32 =
-                &self.fRefCnt as *const _ as *const i32;
-
-            (*ptr).try_into().unwrap()
-        }
-    }
-}
-
-
-/// Implements NativeRefCounted by just providing a reference to the base class
-/// that implements a RefCount.
-pub trait NativeRefCountedBase {
-    type Base: NativeRefCounted;
-    fn ref_counted_base(&self) -> &Self::Base;
-}
-
-impl<Native, Base: NativeRefCounted> NativeRefCounted for Native
-    where Native: NativeRefCountedBase<Base=Base> {
-    fn _ref(&self) {
-        self.ref_counted_base()._ref();
-    }
-
-    fn _unref(&self) {
-        self.ref_counted_base()._unref();
-    }
-
-    fn unique(&self) -> bool {
-        self.ref_counted_base().unique()
-    }
-
-    fn _ref_cnt(&self) -> usize {
-        self.ref_counted_base()._ref_cnt()
-    }
-}
-
-/// Trait that enables access to a native representation by reference.
-pub(crate) trait NativeAccess<N> {
-    fn native(&self) -> &N;
-    fn native_mut(&mut self) -> &mut N;
-    unsafe fn native_mut_force(&self) -> &mut N {
-        &mut *(self.native() as *const N as *mut N)
-    }
-}
-
-/// Implements Drop for native types we can not implement Drop for.
-pub trait NativeDrop {
-    fn drop(&mut self);
-}
-
-/// Clone for bindings types we can not implement Clone for.
-pub trait NativeClone {
-    fn clone(&self) -> Self;
-}
-
-/// Even though some types may have value semantics, equality
-/// comparison may need to be customized.
-pub trait NativePartialEq {
-    fn eq(&self, rhs: &Self) -> bool;
-}
-
-/// Implements Hash for the native type so that the wrapper type
-/// can derive it from.
-pub trait NativeHash {
-    fn hash<H: Hasher>(&self, state: &mut H);
-}
-
-/// A trait allowing a conversion from a native type to a handle type.
-pub(crate) trait FromNative<N> {
-    fn from_native(native: N) -> Self;
-}
-
-/// Wraps a native type that can be represented as a value
-/// and needs a Drop trait.
-#[repr(transparent)]
-pub struct Handle<N: NativeDrop>(N);
-
-impl<N: NativeDrop> AsRef<Handle<N>> for Handle<N> {
-    fn as_ref(&self) -> &Self {
-        &self
-    }
-}
-
-impl<N: NativeDrop> FromNative<N> for Handle<N> {
-    fn from_native(n: N) -> Handle<N> {
-        Handle(n)
-    }
-}
-
-impl<N: NativeDrop> Handle<N> {
-    /// Constructs a C++ object in place by calling an
-    /// extern "C" function that expects a pointer that points to
-    /// zeroed memory of the native type.
-    pub fn construct_c(construct: unsafe extern "C" fn(*mut N) -> ()) -> Self {
-        Self::construct(|instance| unsafe { construct(instance) })
-    }
-
-    pub fn construct<F: FnOnce(&mut N) -> ()>(construct: F) -> Self {
-        unsafe {
-            let mut instance = mem::zeroed();
-            construct(&mut instance);
-            Self::from_native(instance)
-        }
-    }
-}
-
-impl<N: NativeDrop> Drop for Handle<N> {
-    fn drop(&mut self) {
-        self.0.drop()
-    }
-}
-
-impl<N: NativeDrop> NativeAccess<N> for Handle<N> {
-    fn native(&self) -> &N {
-        &self.0
-    }
-
-    fn native_mut(&mut self) -> &mut N {
-        &mut self.0
-    }
-}
-
-impl<N: NativeDrop + NativeClone> Clone for Handle<N> {
-    fn clone(&self) -> Self {
-        Self::from_native(self.0.clone())
-    }
-}
-
-impl<N: NativeDrop + NativePartialEq> PartialEq for Handle<N> {
-    fn eq(&self, rhs: &Self) -> bool {
-        self.native().eq(rhs.native())
-    }
-}
-
-impl<N: NativeDrop + NativeHash> Hash for Handle<N> {
-    fn hash<H: Hasher>(&self, state: &mut H) {
-        self.native().hash(state);
-    }
-}
-
-pub(crate) trait NativeSliceAccess<N: NativeDrop + NativeClone> {
-    fn native(&self) -> Vec<N>;
-}
-
-impl<N> NativeSliceAccess<N> for [Handle<N>]
-    where N: NativeDrop + NativeClone {
-    fn native(&self) -> Vec<N> {
-        self.iter().map(|v| (v.native().clone())).collect()
-    }
-}
-
-/// A trait that supports retrieving a pointer from an Option<Handle<Native>>.
-/// Returns a null pointer if the Option is None.
-pub(crate) trait NativePointerOrNull<N> {
-    fn native_ptr_or_null(&self) -> *const N;
-}
-
-pub(crate) trait NativePointerOrNullMut<N> {
-    fn native_ptr_or_null_mut(&mut self) -> *mut N;
-}
-
-impl<H, N> NativePointerOrNull<N> for Option<&H>
-    where H: NativeAccess<N>
-{
-    fn native_ptr_or_null(&self) -> *const N {
-        match self {
-            Some(handle) => handle.native(),
-            None => ptr::null()
-        }
-    }
-}
-
-impl<H, N> NativePointerOrNullMut<N> for Option<&mut H>
-    where H: NativeAccess<N> {
-    fn native_ptr_or_null_mut(&mut self) -> *mut N {
-        match self {
-            Some(handle) => handle.native_mut(),
-            None => ptr::null_mut()
-        }
-    }
-}
-
-pub(crate) trait NativePointerOrNullMut2<N> {
-    fn native_ptr_or_null_mut(&mut self) -> *mut N;
-}
-
-pub(crate) trait NativePointerOrNull2<N> {
-    fn native_ptr_or_null(&self) -> *const N;
-}
-
-impl<H, N> NativePointerOrNull2<N> for Option<&H>
-    where H: NativeTransmutable<N>
-{
-    fn native_ptr_or_null(&self) -> *const N {
-        match self {
-            Some(handle) => handle.native(),
-            None => ptr::null()
-        }
-    }
-}
-
-impl<H, N> NativePointerOrNullMut2<N> for Option<&mut H>
-    where H: NativeTransmutable<N> {
-    fn native_ptr_or_null_mut(&mut self) -> *mut N {
-        match self {
-            Some(handle) => handle.native_mut(),
-            None => ptr::null_mut()
-        }
-    }
-}
-
-/// A representation type represented by a refcounted pointer to the native type.
-pub struct RCHandle<Native: NativeRefCounted>(*mut Native);
-
-impl<N: NativeRefCounted> AsRef<RCHandle<N>> for RCHandle<N> {
-    fn as_ref(&self) -> &Self {
-        &self
-    }
-}
-
-impl<N: NativeRefCounted> RCHandle<N> {
-
-    /// Increases the reference counter of the native type
-    /// and returns a reference to it.
-    #[inline]
-    pub fn shared_native(&self) -> &N {
-        unsafe {
-            let r = &*self.0;
-            r._ref();
-            r
-        }
-    }
-
-    /// Increases the reference counter of the native type
-    /// and returns a reference to it.
-    #[inline]
-    pub fn shared_native_mut(&mut self) -> &mut N {
-        unsafe {
-            let r = &mut *self.0;
-            r._ref();
-            r
-        }
-    }
-
-    /// Creates an RCHandle from a pointer.
-    /// Returns None if the pointer is null.
-    /// Does not increase the reference count.
-    #[inline]
-    pub fn from_ptr(ptr: *mut N) -> Option<Self> {
-        if !ptr.is_null() {
-            Some(RCHandle(ptr))
-        } else {
-            None
-        }
-    }
-
-    /// Creates an RCHandle from a pointer.
-    /// Returns None if the pointer is null.
-    /// Increases the reference count.
-    pub fn from_unshared_ptr(ptr: *mut N) -> Option<Self> {
-        if !ptr.is_null() {
-            (unsafe { (*ptr)._ref() });
-            Some(RCHandle(ptr))
-        } else {
-            None
-        }
-    }
-}
-
-impl<N: NativeRefCounted> NativeAccess<N> for RCHandle<N> {
-
-    /// Returns a reference to the native representation.
-    fn native(&self) -> &N {
-        unsafe { &*self.0 }
-    }
-
-    /// Returns a mutable reference to the native representation.
-    fn native_mut(&mut self) -> &mut N {
-        unsafe { &mut *self.0 }
-    }
-}
-
-impl<N: NativeRefCounted> Clone for RCHandle<N> {
-    fn clone(&self) -> Self {
-
-        // yes, we _do_ support shared mutability when
-        // a ref-counted handle is cloned, so beware of spooky action at
-        // a distance.
-        RCHandle(self.shared_native() as *const N as _)
-    }
-}
-
-impl <N: NativeRefCounted> Drop for RCHandle<N> {
-    #[inline]
-    fn drop(&mut self) {
-        unsafe { &*self.0 }._unref();
-    }
-}
-
-impl<N: NativeRefCounted + NativePartialEq> PartialEq for RCHandle<N> {
-    fn eq(&self, rhs: &Self) -> bool {
-        self.native().eq(rhs.native())
-    }
-}
-
-/// A trait for types that can be converted to a shared pointer that may be null.
-pub(crate) trait ToSharedPointer<N> {
-    fn shared_ptr(&self) -> *const N;
-}
-
-pub(crate) trait ToSharedPointerMut<N> {
-    fn shared_ptr_mut(&mut self) -> *mut N;
-}
-
-impl<N: NativeRefCounted> ToSharedPointer<N> for Option<RCHandle<N>> {
-
-    fn shared_ptr(&self) -> *const N {
-        match self {
-            Some(handle) => handle.shared_native(),
-            None => ptr::null()
-        }
-    }
-}
-
-impl<N: NativeRefCounted> ToSharedPointerMut<N> for Option<RCHandle<N>> {
-    fn shared_ptr_mut(&mut self) -> *mut N {
-        match self {
-            Some(handle) => handle.shared_native_mut(),
-            None => ptr::null_mut()
-        }
-    }
-}
-
-impl<N: NativeRefCounted> ToSharedPointer<N> for Option<&RCHandle<N>> {
-
-    fn shared_ptr(&self) -> *const N {
-        match self {
-            Some(handle) => handle.shared_native(),
-            None => ptr::null()
-        }
-    }
-}
-
-impl<N: NativeRefCounted> ToSharedPointerMut<N> for Option<&mut RCHandle<N>> {
-    fn shared_ptr_mut(&mut self) -> *mut N {
-        match self {
-            Some(handle) => handle.shared_native_mut(),
-            None => ptr::null_mut()
-        }
-    }
-}
-
-<<<<<<< HEAD
-/// Trait to compute how many bytes the elements of this type occupy in memory.
-pub trait ElementsSizeOf {
-=======
-    /// Trait to compute the elements of this type occupy memory in bytes.
-pub(crate) trait ElementsSizeOf {
->>>>>>> 01f1a2ac
-    fn elements_size_of(&self) -> usize;
-}
-
-impl<N: Sized> ElementsSizeOf for [N] {
-    fn elements_size_of(&self) -> usize {
-        mem::size_of::<N>() * self.len()
-    }
-}
-
-/// Tag the type to automatically implement get() functions for
-/// all Index implementations.
-pub trait IndexGet {}
-
-/// Tag the type to automatically implement get() and set() functions
-/// for all Index & IndexMut implementation for that type.
-pub trait IndexSet {}
-
-pub trait IndexGetter<I, O : Copy> {
-    fn get(&self, index: I) -> O;
-}
-
-impl<T, I, O: Copy> IndexGetter<I, O> for T
-    where T: Index<I, Output=O> + IndexGet
-{
-    fn get(&self, index: I) -> O {
-        self[index]
-    }
-}
-
-pub trait IndexSetter<I, O: Copy> {
-    fn set(&mut self, index: I, value: O);
-}
-
-impl<T, I, O: Copy> IndexSetter<I, O> for T
-    where T: IndexMut<I, Output=O> + IndexSet
-{
-    fn set(&mut self, index: I, value: O) {
-        self[index] = value
-    }
-}
-
-/// Trait to use native types that as a rust type
-/// _inplace_ with the same size and field layout.
-pub(crate) trait NativeTransmutable<NT: Sized> : Sized {
-
-    /// Provides access to the native value through a
-    /// transmuted reference to the Rust value.
-    fn native(&self) -> &NT {
-        unsafe { transmute_ref(self) }
-    }
-
-    /// Provides mutable access to the native value through a
-    /// transmuted reference to the Rust value.
-    fn native_mut(&mut self) -> &mut NT {
-        unsafe { transmute_ref_mut(self) }
-    }
-
-    /// Copies the native value to an equivalent Rust value.
-    fn from_native(nt: NT) -> Self {
-        unsafe { mem::transmute_copy::<NT, Self>(&nt) }
-    }
-
-    /// Copies the rust type to an equivalent instance of the native type.
-    fn into_native(self) -> NT {
-        unsafe { mem::transmute_copy::<Self, NT>(&self) }
-    }
-
-    /// Provides access to the Rust value through a
-    /// transmuted reference to the native value.
-    fn from_native_ref(nt: &NT) -> &Self {
-        unsafe { transmute_ref(nt) }
-    }
-
-    /// Runs a test that proves that the native and the rust
-    /// type are of the same size.
-    fn test_layout() {
-        assert_eq!(mem::size_of::<Self>(), mem::size_of::<NT>());
-    }
-}
-
-pub(crate) trait NativeTransmutableSliceAccess<NT: Sized> {
-    fn native(&self) -> &[NT];
-    fn native_mut(&mut self) -> &mut [NT];
-}
-
-impl<NT, ElementT> NativeTransmutableSliceAccess<NT> for [ElementT]
-    where ElementT: NativeTransmutable<NT> {
-
-    fn native(&self) -> &[NT] {
-        unsafe { &*(self as *const [ElementT] as *const [NT]) }
-    }
-
-    fn native_mut(&mut self) -> &mut [NT] {
-        unsafe { &mut *(self as *mut [ElementT] as *mut [NT]) }
-    }
-}
-
-impl<NT, RustT> NativeTransmutable<Option<NT>> for Option<RustT>
-    where RustT: NativeTransmutable<NT> {}
-
-impl<NT, RustT> NativeTransmutable<Option<&[NT]>> for Option<&[RustT]>
-    where RustT: NativeTransmutable<NT> {}
-
-pub(crate) trait NativeTransmutableOptionSliceAccessMut<NT: Sized> {
-    fn native_mut(&mut self) -> &mut Option<&mut [NT]>;
-}
-
-impl<NT, RustT> NativeTransmutableOptionSliceAccessMut<NT> for Option<&mut [RustT]>
-    where RustT: NativeTransmutable<NT> {
-
-    fn native_mut(&mut self) -> &mut Option<&mut [NT]> {
-        unsafe { transmute_ref_mut(self) }
-    }
-}
-
-//
-// Convenience functions to access Option<&[]> as optional ptr (opt_ptr)
-// that may be null.
-//
-
-pub(crate) trait AsPointerOrNull<PointerT> {
-    fn as_ptr_or_null(&self) -> *const PointerT;
-}
-
-pub(crate) trait AsPointerOrNullMut<PointerT> {
-    fn as_ptr_or_null(&self) -> *const PointerT;
-    fn as_ptr_or_null_mut(&mut self) -> *mut PointerT;
-}
-
-impl<E> AsPointerOrNull<E> for Option<E> {
-    fn as_ptr_or_null(&self) -> *const E {
-        match self {
-            Some(e) => e,
-            None => ptr::null()
-        }
-    }
-}
-
-impl<E> AsPointerOrNull<E> for Option<&[E]> {
-    fn as_ptr_or_null(&self) -> *const E {
-        match self {
-            Some(slice) => slice.as_ptr(),
-            None => ptr::null()
-        }
-    }
-}
-
-impl<E> AsPointerOrNullMut<E> for Option<&mut [E]> {
-    fn as_ptr_or_null(&self) -> *const E {
-        match self {
-            Some(slice) => slice.as_ptr(),
-            None => ptr::null()
-        }
-    }
-
-    fn as_ptr_or_null_mut(&mut self) -> *mut E {
-        match self {
-            Some(slice) => slice.as_mut_ptr(),
-            None => ptr::null_mut()
-        }
-    }
-}
-
-impl<E> AsPointerOrNull<E> for Option<&Vec<E>> {
-    fn as_ptr_or_null(&self) -> *const E {
-        match self {
-            Some(v) => v.as_ptr(),
-            None => ptr::null()
-        }
-    }
-}
-
-impl<E> AsPointerOrNullMut<E> for Option<Vec<E>> {
-    fn as_ptr_or_null(&self) -> *const E {
-        match self {
-            Some(v) => v.as_ptr(),
-            None => ptr::null()
-        }
-    }
-
-    fn as_ptr_or_null_mut(&mut self) -> *mut E {
-        match self {
-            Some(v) => v.as_mut_ptr(),
-            None => ptr::null_mut()
-        }
-    }
-}
+use std::{ptr, mem};
+use std::ops::{Index, IndexMut};
+use std::hash::{Hasher, Hash};
+#[cfg(test)]
+use skia_bindings::{SkSurface, SkData, SkColorSpace};
+use skia_bindings::{
+    SkNVRefCnt,
+    SkRefCnt,
+    SkRefCntBase,
+};
+
+// Re-export TryFrom / TryInto to make them available in all modules that use prelude::*.
+pub use std::convert::{TryFrom, TryInto};
+
+/// Swiss army knife to convert any reference into any other.
+pub unsafe fn transmute_ref<FromT, ToT>(from: &FromT) -> &ToT {
+    // TODO: can we do this statically for all instantiations of transmute_ref?
+    debug_assert_eq!(mem::size_of::<FromT>(), mem::size_of::<ToT>());
+    &*(from as *const FromT as *const ToT)
+}
+
+pub unsafe fn transmute_ref_mut<FromT, ToT>(from: &mut FromT) -> &mut ToT {
+    // TODO: can we do this statically for all instantiations of transmute_ref_mut?
+    debug_assert_eq!(mem::size_of::<FromT>(), mem::size_of::<ToT>());
+    &mut *(from as *mut FromT as *mut ToT)
+}
+
+pub(crate) trait ToOption {
+    type Target;
+    fn to_option(self) -> Option<Self::Target>;
+}
+
+impl<T> ToOption for *const T {
+    type Target = *const T;
+
+    fn to_option(self) -> Option<Self::Target> {
+        if !self.is_null() {
+            Some(self)
+        } else {
+            None
+        }
+    }
+}
+
+impl<T> ToOption for *mut T {
+    type Target = *mut T;
+
+    fn to_option(self) -> Option<Self::Target> {
+        if !self.is_null() {
+            Some(self)
+        } else {
+            None
+        }
+    }
+}
+
+impl ToOption for bool {
+    type Target = ();
+
+    fn to_option(self) -> Option<Self::Target> {
+        if self { Some(()) } else { None }
+    }
+}
+
+pub(crate) trait IfBoolSome {
+    fn if_true_some<V>(self, v: V) -> Option<V>;
+    fn if_false_some<V>(self, v: V) -> Option<V>;
+}
+
+impl IfBoolSome for bool {
+    fn if_true_some<V>(self, v: V) -> Option<V> {
+        self.to_option().and(Some(v))
+    }
+
+    fn if_false_some<V>(self, v: V) -> Option<V> {
+        (!self).if_true_some(v)
+    }
+}
+
+pub(crate) trait RefCount {
+    fn ref_cnt(&self) -> usize;
+}
+
+impl RefCount for SkRefCntBase {
+
+    // the problem here is that the binding generator represents std::atomic as an u8 (we
+    // are lucky that the C alignment rules make space for an i32), so to get the ref
+    // counter, we need to get the u8 pointer to fRefCnt and interpret it as an i32 pointer.
+    #[allow(clippy::cast_ptr_alignment)]
+    fn ref_cnt(&self) -> usize {
+        unsafe {
+            let ptr: *const i32 =
+                &self.fRefCnt as *const _ as *const i32;
+            (*ptr).try_into().unwrap()
+        }
+    }
+}
+
+impl RefCount for SkRefCnt {
+    fn ref_cnt(&self) -> usize {
+        self._base.ref_cnt()
+    }
+}
+
+impl RefCount for SkNVRefCnt {
+    #[allow(clippy::cast_ptr_alignment)]
+    fn ref_cnt(&self) -> usize {
+        unsafe {
+            let ptr: *const i32 =
+                &self.fRefCnt as *const _ as *const i32;
+            (*ptr).try_into().unwrap()
+        }
+    }
+}
+
+#[cfg(test)]
+impl RefCount for SkData {
+    fn ref_cnt(&self) -> usize {
+        self._base.ref_cnt()
+    }
+}
+
+#[cfg(test)]
+impl RefCount for SkSurface {
+    fn ref_cnt(&self) -> usize {
+        self._base.ref_cnt()
+    }
+}
+
+#[cfg(test)]
+impl RefCount for SkColorSpace {
+    fn ref_cnt(&self) -> usize {
+        self._base.ref_cnt()
+    }
+}
+
+pub trait NativeRefCounted: Sized {
+    fn _ref(&self);
+    fn _unref(&self);
+    fn unique(&self) -> bool;
+    fn _ref_cnt(&self) -> usize {
+        unimplemented!();
+    }
+}
+
+impl NativeRefCounted for SkRefCntBase {
+    fn _ref(&self) {
+        unsafe { self.ref_() }
+    }
+
+    fn _unref(&self) {
+        unsafe { self.unref() }
+    }
+
+    fn unique(&self) -> bool {
+        unsafe { self.unique() }
+    }
+
+    #[allow(clippy::cast_ptr_alignment)]
+    fn _ref_cnt(&self) -> usize {
+        unsafe {
+            let ptr: *const i32 =
+                &self.fRefCnt as *const _ as *const i32;
+
+            (*ptr).try_into().unwrap()
+        }
+    }
+}
+
+
+/// Implements NativeRefCounted by just providing a reference to the base class
+/// that implements a RefCount.
+pub trait NativeRefCountedBase {
+    type Base: NativeRefCounted;
+    fn ref_counted_base(&self) -> &Self::Base;
+}
+
+impl<Native, Base: NativeRefCounted> NativeRefCounted for Native
+    where Native: NativeRefCountedBase<Base=Base> {
+    fn _ref(&self) {
+        self.ref_counted_base()._ref();
+    }
+
+    fn _unref(&self) {
+        self.ref_counted_base()._unref();
+    }
+
+    fn unique(&self) -> bool {
+        self.ref_counted_base().unique()
+    }
+
+    fn _ref_cnt(&self) -> usize {
+        self.ref_counted_base()._ref_cnt()
+    }
+}
+
+/// Trait that enables access to a native representation by reference.
+pub(crate) trait NativeAccess<N> {
+    fn native(&self) -> &N;
+    fn native_mut(&mut self) -> &mut N;
+    unsafe fn native_mut_force(&self) -> &mut N {
+        &mut *(self.native() as *const N as *mut N)
+    }
+}
+
+/// Implements Drop for native types we can not implement Drop for.
+pub trait NativeDrop {
+    fn drop(&mut self);
+}
+
+/// Clone for bindings types we can not implement Clone for.
+pub trait NativeClone {
+    fn clone(&self) -> Self;
+}
+
+/// Even though some types may have value semantics, equality
+/// comparison may need to be customized.
+pub trait NativePartialEq {
+    fn eq(&self, rhs: &Self) -> bool;
+}
+
+/// Implements Hash for the native type so that the wrapper type
+/// can derive it from.
+pub trait NativeHash {
+    fn hash<H: Hasher>(&self, state: &mut H);
+}
+
+/// A trait allowing a conversion from a native type to a handle type.
+pub(crate) trait FromNative<N> {
+    fn from_native(native: N) -> Self;
+}
+
+/// Wraps a native type that can be represented as a value
+/// and needs a Drop trait.
+#[repr(transparent)]
+pub struct Handle<N: NativeDrop>(N);
+
+impl<N: NativeDrop> AsRef<Handle<N>> for Handle<N> {
+    fn as_ref(&self) -> &Self {
+        &self
+    }
+}
+
+impl<N: NativeDrop> FromNative<N> for Handle<N> {
+    fn from_native(n: N) -> Handle<N> {
+        Handle(n)
+    }
+}
+
+impl<N: NativeDrop> Handle<N> {
+    /// Constructs a C++ object in place by calling an
+    /// extern "C" function that expects a pointer that points to
+    /// zeroed memory of the native type.
+    pub fn construct_c(construct: unsafe extern "C" fn(*mut N) -> ()) -> Self {
+        Self::construct(|instance| unsafe { construct(instance) })
+    }
+
+    pub fn construct<F: FnOnce(&mut N) -> ()>(construct: F) -> Self {
+        unsafe {
+            let mut instance = mem::zeroed();
+            construct(&mut instance);
+            Self::from_native(instance)
+        }
+    }
+}
+
+impl<N: NativeDrop> Drop for Handle<N> {
+    fn drop(&mut self) {
+        self.0.drop()
+    }
+}
+
+impl<N: NativeDrop> NativeAccess<N> for Handle<N> {
+    fn native(&self) -> &N {
+        &self.0
+    }
+
+    fn native_mut(&mut self) -> &mut N {
+        &mut self.0
+    }
+}
+
+impl<N: NativeDrop + NativeClone> Clone for Handle<N> {
+    fn clone(&self) -> Self {
+        Self::from_native(self.0.clone())
+    }
+}
+
+impl<N: NativeDrop + NativePartialEq> PartialEq for Handle<N> {
+    fn eq(&self, rhs: &Self) -> bool {
+        self.native().eq(rhs.native())
+    }
+}
+
+impl<N: NativeDrop + NativeHash> Hash for Handle<N> {
+    fn hash<H: Hasher>(&self, state: &mut H) {
+        self.native().hash(state);
+    }
+}
+
+pub(crate) trait NativeSliceAccess<N: NativeDrop + NativeClone> {
+    fn native(&self) -> Vec<N>;
+}
+
+impl<N> NativeSliceAccess<N> for [Handle<N>]
+    where N: NativeDrop + NativeClone {
+    fn native(&self) -> Vec<N> {
+        self.iter().map(|v| (v.native().clone())).collect()
+    }
+}
+
+/// A trait that supports retrieving a pointer from an Option<Handle<Native>>.
+/// Returns a null pointer if the Option is None.
+pub(crate) trait NativePointerOrNull<N> {
+    fn native_ptr_or_null(&self) -> *const N;
+}
+
+pub(crate) trait NativePointerOrNullMut<N> {
+    fn native_ptr_or_null_mut(&mut self) -> *mut N;
+}
+
+impl<H, N> NativePointerOrNull<N> for Option<&H>
+    where H: NativeAccess<N>
+{
+    fn native_ptr_or_null(&self) -> *const N {
+        match self {
+            Some(handle) => handle.native(),
+            None => ptr::null()
+        }
+    }
+}
+
+impl<H, N> NativePointerOrNullMut<N> for Option<&mut H>
+    where H: NativeAccess<N> {
+    fn native_ptr_or_null_mut(&mut self) -> *mut N {
+        match self {
+            Some(handle) => handle.native_mut(),
+            None => ptr::null_mut()
+        }
+    }
+}
+
+pub(crate) trait NativePointerOrNullMut2<N> {
+    fn native_ptr_or_null_mut(&mut self) -> *mut N;
+}
+
+pub(crate) trait NativePointerOrNull2<N> {
+    fn native_ptr_or_null(&self) -> *const N;
+}
+
+impl<H, N> NativePointerOrNull2<N> for Option<&H>
+    where H: NativeTransmutable<N>
+{
+    fn native_ptr_or_null(&self) -> *const N {
+        match self {
+            Some(handle) => handle.native(),
+            None => ptr::null()
+        }
+    }
+}
+
+impl<H, N> NativePointerOrNullMut2<N> for Option<&mut H>
+    where H: NativeTransmutable<N> {
+    fn native_ptr_or_null_mut(&mut self) -> *mut N {
+        match self {
+            Some(handle) => handle.native_mut(),
+            None => ptr::null_mut()
+        }
+    }
+}
+
+/// A representation type represented by a refcounted pointer to the native type.
+pub struct RCHandle<Native: NativeRefCounted>(*mut Native);
+
+impl<N: NativeRefCounted> AsRef<RCHandle<N>> for RCHandle<N> {
+    fn as_ref(&self) -> &Self {
+        &self
+    }
+}
+
+impl<N: NativeRefCounted> RCHandle<N> {
+
+    /// Increases the reference counter of the native type
+    /// and returns a reference to it.
+    #[inline]
+    pub fn shared_native(&self) -> &N {
+        unsafe {
+            let r = &*self.0;
+            r._ref();
+            r
+        }
+    }
+
+    /// Increases the reference counter of the native type
+    /// and returns a reference to it.
+    #[inline]
+    pub fn shared_native_mut(&mut self) -> &mut N {
+        unsafe {
+            let r = &mut *self.0;
+            r._ref();
+            r
+        }
+    }
+
+    /// Creates an RCHandle from a pointer.
+    /// Returns None if the pointer is null.
+    /// Does not increase the reference count.
+    #[inline]
+    pub fn from_ptr(ptr: *mut N) -> Option<Self> {
+        if !ptr.is_null() {
+            Some(RCHandle(ptr))
+        } else {
+            None
+        }
+    }
+
+    /// Creates an RCHandle from a pointer.
+    /// Returns None if the pointer is null.
+    /// Increases the reference count.
+    pub fn from_unshared_ptr(ptr: *mut N) -> Option<Self> {
+        if !ptr.is_null() {
+            (unsafe { (*ptr)._ref() });
+            Some(RCHandle(ptr))
+        } else {
+            None
+        }
+    }
+}
+
+impl<N: NativeRefCounted> NativeAccess<N> for RCHandle<N> {
+
+    /// Returns a reference to the native representation.
+    fn native(&self) -> &N {
+        unsafe { &*self.0 }
+    }
+
+    /// Returns a mutable reference to the native representation.
+    fn native_mut(&mut self) -> &mut N {
+        unsafe { &mut *self.0 }
+    }
+}
+
+impl<N: NativeRefCounted> Clone for RCHandle<N> {
+    fn clone(&self) -> Self {
+
+        // yes, we _do_ support shared mutability when
+        // a ref-counted handle is cloned, so beware of spooky action at
+        // a distance.
+        RCHandle(self.shared_native() as *const N as _)
+    }
+}
+
+impl <N: NativeRefCounted> Drop for RCHandle<N> {
+    #[inline]
+    fn drop(&mut self) {
+        unsafe { &*self.0 }._unref();
+    }
+}
+
+impl<N: NativeRefCounted + NativePartialEq> PartialEq for RCHandle<N> {
+    fn eq(&self, rhs: &Self) -> bool {
+        self.native().eq(rhs.native())
+    }
+}
+
+/// A trait for types that can be converted to a shared pointer that may be null.
+pub(crate) trait ToSharedPointer<N> {
+    fn shared_ptr(&self) -> *const N;
+}
+
+pub(crate) trait ToSharedPointerMut<N> {
+    fn shared_ptr_mut(&mut self) -> *mut N;
+}
+
+impl<N: NativeRefCounted> ToSharedPointer<N> for Option<RCHandle<N>> {
+
+    fn shared_ptr(&self) -> *const N {
+        match self {
+            Some(handle) => handle.shared_native(),
+            None => ptr::null()
+        }
+    }
+}
+
+impl<N: NativeRefCounted> ToSharedPointerMut<N> for Option<RCHandle<N>> {
+    fn shared_ptr_mut(&mut self) -> *mut N {
+        match self {
+            Some(handle) => handle.shared_native_mut(),
+            None => ptr::null_mut()
+        }
+    }
+}
+
+impl<N: NativeRefCounted> ToSharedPointer<N> for Option<&RCHandle<N>> {
+
+    fn shared_ptr(&self) -> *const N {
+        match self {
+            Some(handle) => handle.shared_native(),
+            None => ptr::null()
+        }
+    }
+}
+
+impl<N: NativeRefCounted> ToSharedPointerMut<N> for Option<&mut RCHandle<N>> {
+    fn shared_ptr_mut(&mut self) -> *mut N {
+        match self {
+            Some(handle) => handle.shared_native_mut(),
+            None => ptr::null_mut()
+        }
+    }
+}
+
+/// Trait to compute how many bytes the elements of this type occupy in memory.
+pub(crate) trait ElementsSizeOf {
+    fn elements_size_of(&self) -> usize;
+}
+
+impl<N: Sized> ElementsSizeOf for [N] {
+    fn elements_size_of(&self) -> usize {
+        mem::size_of::<N>() * self.len()
+    }
+}
+
+/// Tag the type to automatically implement get() functions for
+/// all Index implementations.
+pub trait IndexGet {}
+
+/// Tag the type to automatically implement get() and set() functions
+/// for all Index & IndexMut implementation for that type.
+pub trait IndexSet {}
+
+pub trait IndexGetter<I, O : Copy> {
+    fn get(&self, index: I) -> O;
+}
+
+impl<T, I, O: Copy> IndexGetter<I, O> for T
+    where T: Index<I, Output=O> + IndexGet
+{
+    fn get(&self, index: I) -> O {
+        self[index]
+    }
+}
+
+pub trait IndexSetter<I, O: Copy> {
+    fn set(&mut self, index: I, value: O);
+}
+
+impl<T, I, O: Copy> IndexSetter<I, O> for T
+    where T: IndexMut<I, Output=O> + IndexSet
+{
+    fn set(&mut self, index: I, value: O) {
+        self[index] = value
+    }
+}
+
+/// Trait to use native types that as a rust type
+/// _inplace_ with the same size and field layout.
+pub(crate) trait NativeTransmutable<NT: Sized> : Sized {
+
+    /// Provides access to the native value through a
+    /// transmuted reference to the Rust value.
+    fn native(&self) -> &NT {
+        unsafe { transmute_ref(self) }
+    }
+
+    /// Provides mutable access to the native value through a
+    /// transmuted reference to the Rust value.
+    fn native_mut(&mut self) -> &mut NT {
+        unsafe { transmute_ref_mut(self) }
+    }
+
+    /// Copies the native value to an equivalent Rust value.
+    fn from_native(nt: NT) -> Self {
+        unsafe { mem::transmute_copy::<NT, Self>(&nt) }
+    }
+
+    /// Copies the rust type to an equivalent instance of the native type.
+    fn into_native(self) -> NT {
+        unsafe { mem::transmute_copy::<Self, NT>(&self) }
+    }
+
+    /// Provides access to the Rust value through a
+    /// transmuted reference to the native value.
+    fn from_native_ref(nt: &NT) -> &Self {
+        unsafe { transmute_ref(nt) }
+    }
+
+    /// Runs a test that proves that the native and the rust
+    /// type are of the same size.
+    fn test_layout() {
+        assert_eq!(mem::size_of::<Self>(), mem::size_of::<NT>());
+    }
+}
+
+pub(crate) trait NativeTransmutableSliceAccess<NT: Sized> {
+    fn native(&self) -> &[NT];
+    fn native_mut(&mut self) -> &mut [NT];
+}
+
+impl<NT, ElementT> NativeTransmutableSliceAccess<NT> for [ElementT]
+    where ElementT: NativeTransmutable<NT> {
+
+    fn native(&self) -> &[NT] {
+        unsafe { &*(self as *const [ElementT] as *const [NT]) }
+    }
+
+    fn native_mut(&mut self) -> &mut [NT] {
+        unsafe { &mut *(self as *mut [ElementT] as *mut [NT]) }
+    }
+}
+
+impl<NT, RustT> NativeTransmutable<Option<NT>> for Option<RustT>
+    where RustT: NativeTransmutable<NT> {}
+
+impl<NT, RustT> NativeTransmutable<Option<&[NT]>> for Option<&[RustT]>
+    where RustT: NativeTransmutable<NT> {}
+
+pub(crate) trait NativeTransmutableOptionSliceAccessMut<NT: Sized> {
+    fn native_mut(&mut self) -> &mut Option<&mut [NT]>;
+}
+
+impl<NT, RustT> NativeTransmutableOptionSliceAccessMut<NT> for Option<&mut [RustT]>
+    where RustT: NativeTransmutable<NT> {
+
+    fn native_mut(&mut self) -> &mut Option<&mut [NT]> {
+        unsafe { transmute_ref_mut(self) }
+    }
+}
+
+//
+// Convenience functions to access Option<&[]> as optional ptr (opt_ptr)
+// that may be null.
+//
+
+pub(crate) trait AsPointerOrNull<PointerT> {
+    fn as_ptr_or_null(&self) -> *const PointerT;
+}
+
+pub(crate) trait AsPointerOrNullMut<PointerT> {
+    fn as_ptr_or_null(&self) -> *const PointerT;
+    fn as_ptr_or_null_mut(&mut self) -> *mut PointerT;
+}
+
+impl<E> AsPointerOrNull<E> for Option<E> {
+    fn as_ptr_or_null(&self) -> *const E {
+        match self {
+            Some(e) => e,
+            None => ptr::null()
+        }
+    }
+}
+
+impl<E> AsPointerOrNull<E> for Option<&[E]> {
+    fn as_ptr_or_null(&self) -> *const E {
+        match self {
+            Some(slice) => slice.as_ptr(),
+            None => ptr::null()
+        }
+    }
+}
+
+impl<E> AsPointerOrNullMut<E> for Option<&mut [E]> {
+    fn as_ptr_or_null(&self) -> *const E {
+        match self {
+            Some(slice) => slice.as_ptr(),
+            None => ptr::null()
+        }
+    }
+
+    fn as_ptr_or_null_mut(&mut self) -> *mut E {
+        match self {
+            Some(slice) => slice.as_mut_ptr(),
+            None => ptr::null_mut()
+        }
+    }
+}
+
+impl<E> AsPointerOrNull<E> for Option<&Vec<E>> {
+    fn as_ptr_or_null(&self) -> *const E {
+        match self {
+            Some(v) => v.as_ptr(),
+            None => ptr::null()
+        }
+    }
+}
+
+impl<E> AsPointerOrNullMut<E> for Option<Vec<E>> {
+    fn as_ptr_or_null(&self) -> *const E {
+        match self {
+            Some(v) => v.as_ptr(),
+            None => ptr::null()
+        }
+    }
+
+    fn as_ptr_or_null_mut(&mut self) -> *mut E {
+        match self {
+            Some(v) => v.as_mut_ptr(),
+            None => ptr::null_mut()
+        }
+    }
+}