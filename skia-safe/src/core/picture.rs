--- conflicted
+++ resolved
@@ -1,113 +1,107 @@
-use crate::prelude::*;
-use crate::core::{
-    Data,
-    Canvas,
-    Rect
-};
-<<<<<<< HEAD
-use skia_bindings::{
-    C_SkPicture_approximateOpCount,
-    C_SkPicture_playback,
-    SkPicture,
-    C_SkPicture_MakeFromData,
-    C_SkPicture_MakeFromData2,
-    C_SkPicture_cullRect,
-    C_SkPicture_MakePlaceholder,
-    C_SkPicture_serialize,
-    C_SkPicture_approximateBytesUsed,
-    SkRefCntBase
-};
-=======
-use skia_bindings::{C_SkPicture_approximateOpCount, C_SkPicture_playback, SkPicture, C_SkPicture_MakeFromData, C_SkPicture_cullRect, C_SkPicture_MakePlaceholder, C_SkPicture_serialize, C_SkPicture_approximateBytesUsed, SkRefCntBase, C_SkPicture_makeShader};
-use crate::{TileMode, Matrix, Shader};
->>>>>>> 1d85cc08
-
-pub type Picture = RCHandle<SkPicture>;
-
-impl NativeRefCountedBase for SkPicture {
-    type Base = SkRefCntBase;
-
-    fn ref_counted_base(&self) -> &Self::Base {
-        &self._base._base
-    }
-}
-
-impl RCHandle<SkPicture> {
-    // TODO: wrap MakeFromStream
-
-    // TODO: may support SkSerialProces in MakeFromData?
-
-    pub fn from_data(data: &Data) -> Option<Picture> {
-        Picture::from_ptr(unsafe {
-            C_SkPicture_MakeFromData(data.native())
-        })
-    }
-
-    pub fn from_bytes(bytes: &[u8]) -> Option<Picture> {
-        Picture::from_ptr(unsafe {
-            C_SkPicture_MakeFromData2(bytes.as_ptr() as _, bytes.len())
-        })
-    }
-
-    // TODO: AbortCallback and the function that use it.
-
-    pub fn playback(&self, mut canvas: impl AsMut<Canvas>) {
-        unsafe { C_SkPicture_playback(self.native(), canvas.as_mut().native_mut()) }
-    }
-
-    pub fn cull_rect(&self) -> Rect {
-        Rect::from_native(unsafe {
-            C_SkPicture_cullRect(self.native())
-        })
-    }
-
-    pub fn unique_id(&self) -> u32 {
-        unsafe { self.native().uniqueID() }
-    }
-
-    // TODO: support SkSerialProcs in serialize()?
-
-    pub fn serialize(&self) -> Data {
-        Data::from_ptr(unsafe {
-            C_SkPicture_serialize(self.native())
-        }).unwrap()
-    }
-
-    pub fn new_placeholder(cull: impl AsRef<Rect>) -> Picture {
-        Picture::from_ptr(unsafe {
-            C_SkPicture_MakePlaceholder(cull.as_ref().native())
-        }).unwrap()
-    }
-
-    pub fn approximate_op_count(&self) -> usize {
-        unsafe {
-            C_SkPicture_approximateOpCount(self.native()).try_into().unwrap()
-        }
-    }
-
-    pub fn approximate_bytes_used(&self) -> usize {
-        unsafe {
-            let mut value = 0;
-            C_SkPicture_approximateBytesUsed(self.native(), &mut value);
-            value
-        }
-    }
-<<<<<<< HEAD
-}
-
-=======
-
-    pub fn as_shader<'a, 'b, TM: Into<Option<(TileMode, TileMode)>>, LM: Into<Option<&'a Matrix>>, TR: Into<Option<&'b Rect>>>(
-        &self, tm: TM, local_matrix: LM, tile_rect: TR) -> Shader {
-        let tm = tm.into();
-        let local_matrix = local_matrix.into();
-        let tile_rect = tile_rect.into();
-        let tmx = tm.map(|tm| tm.0).unwrap_or_default();
-        let tmy = tm.map(|tm| tm.1).unwrap_or_default();
-
-        Shader::from_ptr(unsafe {
-            C_SkPicture_makeShader(self.native(), tmx.into_native(), tmy.into_native(), local_matrix.native_ptr_or_null(), tile_rect.native_ptr_or_null())
-        }).unwrap()
-    }
-}
->>>>>>> 1d85cc08
+use crate::prelude::*;
+use crate::core::{
+    Data,
+    Canvas,
+    Rect
+};
+use skia_bindings::{
+    C_SkPicture_approximateOpCount,
+    C_SkPicture_playback,
+    SkPicture,
+    C_SkPicture_MakeFromData,
+    C_SkPicture_MakeFromData2,
+    C_SkPicture_cullRect,
+    C_SkPicture_MakePlaceholder,
+    C_SkPicture_serialize,
+    C_SkPicture_approximateBytesUsed,
+    SkRefCntBase,
+    C_SkPicture_makeShader
+};
+use crate::{TileMode, Matrix, Shader};
+
+pub type Picture = RCHandle<SkPicture>;
+
+impl NativeRefCountedBase for SkPicture {
+    type Base = SkRefCntBase;
+
+    fn ref_counted_base(&self) -> &Self::Base {
+        &self._base._base
+    }
+}
+
+impl RCHandle<SkPicture> {
+    // TODO: wrap MakeFromStream
+
+    // TODO: may support SkSerialProces in MakeFromData?
+
+    pub fn from_data(data: &Data) -> Option<Picture> {
+        Picture::from_ptr(unsafe {
+            C_SkPicture_MakeFromData(data.native())
+        })
+    }
+
+    pub fn from_bytes(bytes: &[u8]) -> Option<Picture> {
+        Picture::from_ptr(unsafe {
+            C_SkPicture_MakeFromData2(bytes.as_ptr() as _, bytes.len())
+        })
+    }
+
+    // TODO: AbortCallback and the function that use it.
+
+    pub fn playback(&self, mut canvas: impl AsMut<Canvas>) {
+        unsafe { C_SkPicture_playback(self.native(), canvas.as_mut().native_mut()) }
+    }
+
+    pub fn cull_rect(&self) -> Rect {
+        Rect::from_native(unsafe {
+            C_SkPicture_cullRect(self.native())
+        })
+    }
+
+    pub fn unique_id(&self) -> u32 {
+        unsafe { self.native().uniqueID() }
+    }
+
+    // TODO: support SkSerialProcs in serialize()?
+
+    pub fn serialize(&self) -> Data {
+        Data::from_ptr(unsafe {
+            C_SkPicture_serialize(self.native())
+        }).unwrap()
+    }
+
+    pub fn new_placeholder(cull: impl AsRef<Rect>) -> Picture {
+        Picture::from_ptr(unsafe {
+            C_SkPicture_MakePlaceholder(cull.as_ref().native())
+        }).unwrap()
+    }
+
+    pub fn approximate_op_count(&self) -> usize {
+        unsafe {
+            C_SkPicture_approximateOpCount(self.native()).try_into().unwrap()
+        }
+    }
+
+    pub fn approximate_bytes_used(&self) -> usize {
+        unsafe {
+            let mut value = 0;
+            C_SkPicture_approximateBytesUsed(self.native(), &mut value);
+            value
+        }
+    }
+
+    pub fn to_shader<'a, 'b>(
+        &self, tm: impl Into<Option<(TileMode, TileMode)>>,
+        local_matrix: impl Into<Option<&'a Matrix>>,
+        tile_rect: impl Into<Option<&'b Rect>>) -> Shader {
+        let tm = tm.into();
+        let local_matrix = local_matrix.into();
+        let tile_rect = tile_rect.into();
+        let tmx = tm.map(|tm| tm.0).unwrap_or_default();
+        let tmy = tm.map(|tm| tm.1).unwrap_or_default();
+
+        Shader::from_ptr(unsafe {
+            C_SkPicture_makeShader(self.native(), tmx.into_native(), tmy.into_native(), local_matrix.native_ptr_or_null(), tile_rect.native_ptr_or_null())
+        }).unwrap()
+    }
+}